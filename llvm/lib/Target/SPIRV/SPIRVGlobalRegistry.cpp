--- conflicted
+++ resolved
@@ -703,14 +703,9 @@
   SPIRVToLLVMType[SpirvType] = Ty;
   Register Reg = DT.find(Ty, &MIRBuilder.getMF());
   // Do not add OpTypeForwardPointer to DT, a corresponding normal pointer type
-<<<<<<< HEAD
   // will be added later. For special types it is already added to DT.
-  if (SpirvType->getOpcode() != SPIRV::OpTypeForwardPointer &&
-      !isSpecialType(Ty) && !DT.find(Ty, &MIRBuilder.getMF(), Reg))
-=======
-  // will be added later.
-  if (SpirvType->getOpcode() != SPIRV::OpTypeForwardPointer && !Reg.isValid())
->>>>>>> 67569a7e
+  if (SpirvType->getOpcode() != SPIRV::OpTypeForwardPointer && !Reg.isValid() &&
+      !isSpecialType(Ty))
     DT.add(Ty, &MIRBuilder.getMF(), getSPIRVTypeID(SpirvType));
 
   return SpirvType;
@@ -729,13 +724,8 @@
 SPIRVType *SPIRVGlobalRegistry::getOrCreateSPIRVType(
     const Type *Ty, MachineIRBuilder &MIRBuilder,
     AQ::AccessQualifier AccessQual, bool EmitIR) {
-<<<<<<< HEAD
-  Register Reg;
-  if (!isSpecialType(Ty) && DT.find(Ty, &MIRBuilder.getMF(), Reg))
-=======
   Register Reg = DT.find(Ty, &MIRBuilder.getMF());
-  if (Reg.isValid())
->>>>>>> 67569a7e
+  if (Reg.isValid() && !isSpecialType(Ty))
     return getSPIRVTypeForVReg(Reg);
   TypesInProcessing.clear();
   SPIRVType *STy = restOfCreateSPIRVType(Ty, MIRBuilder, AccessQual, EmitIR);
