//===-- SPIRVGlobalRegistry.cpp - SPIR-V Global Registry --------*- C++ -*-===//
//
// Part of the LLVM Project, under the Apache License v2.0 with LLVM Exceptions.
// See https://llvm.org/LICENSE.txt for license information.
// SPDX-License-Identifier: Apache-2.0 WITH LLVM-exception
//
//===----------------------------------------------------------------------===//
//
// This file contains the implementation of the SPIRVGlobalRegistry class,
// which is used to maintain rich type information required for SPIR-V even
// after lowering from LLVM IR to GMIR. It can convert an llvm::Type into
// an OpTypeXXX instruction, and map it to a virtual register. Also it builds
// and supports consistency of constants and global variables.
//
//===----------------------------------------------------------------------===//

#include "SPIRVGlobalRegistry.h"
#include "SPIRV.h"
#include "SPIRVBuiltins.h"
#include "SPIRVSubtarget.h"
#include "SPIRVTargetMachine.h"
#include "SPIRVUtils.h"

using namespace llvm;
using namespace SPIRV;

SPIRVGlobalRegistry::SPIRVGlobalRegistry(unsigned PointerSize)
    : PointerSize(PointerSize) {}

SPIRVType *SPIRVGlobalRegistry::assignIntTypeToVReg(unsigned BitWidth,
                                                    Register VReg,
                                                    MachineInstr &I,
                                                    const SPIRVInstrInfo &TII) {
  SPIRVType *SpirvType = getOrCreateSPIRVIntegerType(BitWidth, I, TII);
  assignSPIRVTypeToVReg(SpirvType, VReg, *CurMF);
  return SpirvType;
}

SPIRVType *SPIRVGlobalRegistry::assignVectTypeToVReg(
    SPIRVType *BaseType, unsigned NumElements, Register VReg, MachineInstr &I,
    const SPIRVInstrInfo &TII) {
  SPIRVType *SpirvType =
      getOrCreateSPIRVVectorType(BaseType, NumElements, I, TII);
  assignSPIRVTypeToVReg(SpirvType, VReg, *CurMF);
  return SpirvType;
}

SPIRVType *SPIRVGlobalRegistry::assignTypeToVReg(const Type *Type,
                                                 Register VReg,
                                                 MachineIRBuilder &MIRBuilder,
                                                 AQ::AccessQualifier AccessQual,
                                                 bool EmitIR) {
  SPIRVType *SpirvType =
      getOrCreateSPIRVType(Type, MIRBuilder, AccessQual, EmitIR);
  assignSPIRVTypeToVReg(SpirvType, VReg, MIRBuilder.getMF());
  return SpirvType;
}

void SPIRVGlobalRegistry::assignSPIRVTypeToVReg(SPIRVType *SpirvType,
                                                Register VReg,
                                                MachineFunction &MF) {
  VRegToTypeMap[&MF][VReg] = SpirvType;
}

static Register createTypeVReg(MachineIRBuilder &MIRBuilder) {
  auto &MRI = MIRBuilder.getMF().getRegInfo();
  auto Res = MRI.createGenericVirtualRegister(LLT::scalar(32));
  MRI.setRegClass(Res, &SPIRV::TYPERegClass);
  return Res;
}

static Register createTypeVReg(MachineRegisterInfo &MRI) {
  auto Res = MRI.createGenericVirtualRegister(LLT::scalar(32));
  MRI.setRegClass(Res, &SPIRV::TYPERegClass);
  return Res;
}

SPIRVType *SPIRVGlobalRegistry::getOpTypeBool(MachineIRBuilder &MIRBuilder) {
  return MIRBuilder.buildInstr(SPIRV::OpTypeBool)
      .addDef(createTypeVReg(MIRBuilder));
}

SPIRVType *SPIRVGlobalRegistry::getOpTypeInt(uint32_t Width,
                                             MachineIRBuilder &MIRBuilder,
                                             bool IsSigned) {
  auto MIB = MIRBuilder.buildInstr(SPIRV::OpTypeInt)
                 .addDef(createTypeVReg(MIRBuilder))
                 .addImm(Width)
                 .addImm(IsSigned ? 1 : 0);
  return MIB;
}

SPIRVType *SPIRVGlobalRegistry::getOpTypeFloat(uint32_t Width,
                                               MachineIRBuilder &MIRBuilder) {
  auto MIB = MIRBuilder.buildInstr(SPIRV::OpTypeFloat)
                 .addDef(createTypeVReg(MIRBuilder))
                 .addImm(Width);
  return MIB;
}

SPIRVType *SPIRVGlobalRegistry::getOpTypeVoid(MachineIRBuilder &MIRBuilder) {
  return MIRBuilder.buildInstr(SPIRV::OpTypeVoid)
      .addDef(createTypeVReg(MIRBuilder));
}

SPIRVType *SPIRVGlobalRegistry::getOpTypeVector(uint32_t NumElems,
                                                SPIRVType *ElemType,
                                                MachineIRBuilder &MIRBuilder) {
  auto EleOpc = ElemType->getOpcode();
  assert((EleOpc == SPIRV::OpTypeInt || EleOpc == SPIRV::OpTypeFloat ||
          EleOpc == SPIRV::OpTypeBool) &&
         "Invalid vector element type");

  auto MIB = MIRBuilder.buildInstr(SPIRV::OpTypeVector)
                 .addDef(createTypeVReg(MIRBuilder))
                 .addUse(getSPIRVTypeID(ElemType))
                 .addImm(NumElems);
  return MIB;
}

std::tuple<Register, ConstantInt *, bool>
SPIRVGlobalRegistry::getOrCreateConstIntReg(uint64_t Val, SPIRVType *SpvType,
                                            MachineIRBuilder *MIRBuilder,
                                            MachineInstr *I,
                                            const SPIRVInstrInfo *TII) {
  const IntegerType *LLVMIntTy;
  if (SpvType)
    LLVMIntTy = cast<IntegerType>(getTypeForSPIRVType(SpvType));
  else
    LLVMIntTy = IntegerType::getInt32Ty(CurMF->getFunction().getContext());
  bool NewInstr = false;
  // Find a constant in DT or build a new one.
  ConstantInt *CI = ConstantInt::get(const_cast<IntegerType *>(LLVMIntTy), Val);
  Register Res = DT.find(CI, CurMF);
  if (!Res.isValid()) {
    unsigned BitWidth = SpvType ? getScalarOrVectorBitWidth(SpvType) : 32;
    LLT LLTy = LLT::scalar(32);
    Res = CurMF->getRegInfo().createGenericVirtualRegister(LLTy);
    if (MIRBuilder)
      assignTypeToVReg(LLVMIntTy, Res, *MIRBuilder);
    else
      assignIntTypeToVReg(BitWidth, Res, *I, *TII);
    DT.add(CI, CurMF, Res);
    NewInstr = true;
  }
  return std::make_tuple(Res, CI, NewInstr);
}

Register SPIRVGlobalRegistry::getOrCreateConstInt(uint64_t Val, MachineInstr &I,
                                                  SPIRVType *SpvType,
                                                  const SPIRVInstrInfo &TII) {
  assert(SpvType);
  ConstantInt *CI;
  Register Res;
  bool New;
  std::tie(Res, CI, New) =
      getOrCreateConstIntReg(Val, SpvType, nullptr, &I, &TII);
  // If we have found Res register which is defined by the passed G_CONSTANT
  // machine instruction, a new constant instruction should be created.
  if (!New && (!I.getOperand(0).isReg() || Res != I.getOperand(0).getReg()))
    return Res;
  MachineInstrBuilder MIB;
  MachineBasicBlock &BB = *I.getParent();
  if (Val) {
    MIB = BuildMI(BB, I, I.getDebugLoc(), TII.get(SPIRV::OpConstantI))
              .addDef(Res)
              .addUse(getSPIRVTypeID(SpvType));
    addNumImm(APInt(getScalarOrVectorBitWidth(SpvType), Val), MIB);
  } else {
    MIB = BuildMI(BB, I, I.getDebugLoc(), TII.get(SPIRV::OpConstantNull))
              .addDef(Res)
              .addUse(getSPIRVTypeID(SpvType));
  }
  const auto &ST = CurMF->getSubtarget();
  constrainSelectedInstRegOperands(*MIB, *ST.getInstrInfo(),
                                   *ST.getRegisterInfo(), *ST.getRegBankInfo());
  return Res;
}

Register SPIRVGlobalRegistry::buildConstantInt(uint64_t Val,
                                               MachineIRBuilder &MIRBuilder,
                                               SPIRVType *SpvType,
                                               bool EmitIR) {
  auto &MF = MIRBuilder.getMF();
  const IntegerType *LLVMIntTy;
  if (SpvType)
    LLVMIntTy = cast<IntegerType>(getTypeForSPIRVType(SpvType));
  else
    LLVMIntTy = IntegerType::getInt32Ty(MF.getFunction().getContext());
  // Find a constant in DT or build a new one.
  const auto ConstInt =
      ConstantInt::get(const_cast<IntegerType *>(LLVMIntTy), Val);
  Register Res = DT.find(ConstInt, &MF);
  if (!Res.isValid()) {
    unsigned BitWidth = SpvType ? getScalarOrVectorBitWidth(SpvType) : 32;
    LLT LLTy = LLT::scalar(EmitIR ? BitWidth : 32);
    Res = MF.getRegInfo().createGenericVirtualRegister(LLTy);
    assignTypeToVReg(LLVMIntTy, Res, MIRBuilder, AQ::ReadWrite, EmitIR);
    DT.add(ConstInt, &MIRBuilder.getMF(), Res);
    if (EmitIR) {
      MIRBuilder.buildConstant(Res, *ConstInt);
    } else {
      MachineInstrBuilder MIB;
      if (Val) {
        assert(SpvType);
        MIB = MIRBuilder.buildInstr(SPIRV::OpConstantI)
                  .addDef(Res)
                  .addUse(getSPIRVTypeID(SpvType));
        addNumImm(APInt(BitWidth, Val), MIB);
      } else {
        assert(SpvType);
        MIB = MIRBuilder.buildInstr(SPIRV::OpConstantNull)
                  .addDef(Res)
                  .addUse(getSPIRVTypeID(SpvType));
      }
      const auto &Subtarget = CurMF->getSubtarget();
      constrainSelectedInstRegOperands(*MIB, *Subtarget.getInstrInfo(),
                                       *Subtarget.getRegisterInfo(),
                                       *Subtarget.getRegBankInfo());
    }
  }
  return Res;
}

Register SPIRVGlobalRegistry::buildConstantFP(APFloat Val,
                                              MachineIRBuilder &MIRBuilder,
                                              SPIRVType *SpvType) {
  auto &MF = MIRBuilder.getMF();
  const Type *LLVMFPTy;
  if (SpvType) {
    LLVMFPTy = getTypeForSPIRVType(SpvType);
    assert(LLVMFPTy->isFloatingPointTy());
  } else {
    LLVMFPTy = IntegerType::getFloatTy(MF.getFunction().getContext());
  }
  // Find a constant in DT or build a new one.
  const auto ConstFP = ConstantFP::get(LLVMFPTy->getContext(), Val);
  Register Res = DT.find(ConstFP, &MF);
  if (!Res.isValid()) {
    unsigned BitWidth = SpvType ? getScalarOrVectorBitWidth(SpvType) : 32;
    Res = MF.getRegInfo().createGenericVirtualRegister(LLT::scalar(BitWidth));
    assignTypeToVReg(LLVMFPTy, Res, MIRBuilder);
    DT.add(ConstFP, &MF, Res);
    MIRBuilder.buildFConstant(Res, *ConstFP);
  }
  return Res;
}

Register
SPIRVGlobalRegistry::getOrCreateConsIntVector(uint64_t Val, MachineInstr &I,
                                              SPIRVType *SpvType,
                                              const SPIRVInstrInfo &TII) {
  const Type *LLVMTy = getTypeForSPIRVType(SpvType);
  assert(LLVMTy->isVectorTy());
  const FixedVectorType *LLVMVecTy = cast<FixedVectorType>(LLVMTy);
  Type *LLVMBaseTy = LLVMVecTy->getElementType();
  // Find a constant vector in DT or build a new one.
  const auto ConstInt = ConstantInt::get(LLVMBaseTy, Val);
  auto ConstVec =
      ConstantVector::getSplat(LLVMVecTy->getElementCount(), ConstInt);
  Register Res = DT.find(ConstVec, CurMF);
  if (!Res.isValid()) {
    unsigned BitWidth = getScalarOrVectorBitWidth(SpvType);
    SPIRVType *SpvBaseType = getOrCreateSPIRVIntegerType(BitWidth, I, TII);
    // SpvScalConst should be created before SpvVecConst to avoid undefined ID
    // error on validation.
    // TODO: can moved below once sorting of types/consts/defs is implemented.
    Register SpvScalConst;
    if (Val)
      SpvScalConst = getOrCreateConstInt(Val, I, SpvBaseType, TII);
    // TODO: maybe use bitwidth of base type.
    LLT LLTy = LLT::scalar(32);
    Register SpvVecConst =
        CurMF->getRegInfo().createGenericVirtualRegister(LLTy);
    const unsigned ElemCnt = SpvType->getOperand(2).getImm();
    assignVectTypeToVReg(SpvBaseType, ElemCnt, SpvVecConst, I, TII);
    DT.add(ConstVec, CurMF, SpvVecConst);
    MachineInstrBuilder MIB;
    MachineBasicBlock &BB = *I.getParent();
    if (Val) {
      MIB = BuildMI(BB, I, I.getDebugLoc(), TII.get(SPIRV::OpConstantComposite))
                .addDef(SpvVecConst)
                .addUse(getSPIRVTypeID(SpvType));
      for (unsigned i = 0; i < ElemCnt; ++i)
        MIB.addUse(SpvScalConst);
    } else {
      MIB = BuildMI(BB, I, I.getDebugLoc(), TII.get(SPIRV::OpConstantNull))
                .addDef(SpvVecConst)
                .addUse(getSPIRVTypeID(SpvType));
    }
    const auto &Subtarget = CurMF->getSubtarget();
    constrainSelectedInstRegOperands(*MIB, *Subtarget.getInstrInfo(),
                                     *Subtarget.getRegisterInfo(),
                                     *Subtarget.getRegBankInfo());
    return SpvVecConst;
  }
  return Res;
}

Register
SPIRVGlobalRegistry::buildConstantIntVector(uint64_t Val,
                                            MachineIRBuilder &MIRBuilder,
                                            SPIRVType *SpvType, bool EmitIR) {
  auto &MF = MIRBuilder.getMF();
  const Type *LLVMTy = getTypeForSPIRVType(SpvType);
  assert(LLVMTy->isVectorTy());
  const FixedVectorType *LLVMVecTy = cast<FixedVectorType>(LLVMTy);
  Type *LLVMBaseTy = LLVMVecTy->getElementType();
  // Find a constant vector in DT or build a new one.
  const auto ConstInt = ConstantInt::get(LLVMBaseTy, Val);
  auto ConstVec =
      ConstantVector::getSplat(LLVMVecTy->getElementCount(), ConstInt);
  Register Res = DT.find(ConstVec, &MIRBuilder.getMF());
  if (!Res.isValid()) {
    Register SpvScalConst;
    if (Val || EmitIR) {
      SPIRVType *SpvBaseType =
          getOrCreateSPIRVType(LLVMBaseTy, MIRBuilder, AQ::ReadWrite, EmitIR);
      SpvScalConst = buildConstantInt(Val, MIRBuilder, SpvBaseType, EmitIR);
    }
    unsigned BitWidth = getScalarOrVectorBitWidth(SpvType);
    LLT LLTy = EmitIR ? LLT::vector(LLVMVecTy->getElementCount(), BitWidth)
                      : LLT::scalar(32);
    Register SpvVecConst = MF.getRegInfo().createGenericVirtualRegister(LLTy);
    assignTypeToVReg(LLVMVecTy, SpvVecConst, MIRBuilder, AQ::ReadWrite, EmitIR);
    DT.add(ConstVec, &MIRBuilder.getMF(), SpvVecConst);
    if (EmitIR) {
      MIRBuilder.buildSplatVector(SpvVecConst, SpvScalConst);
    } else {
      MachineInstrBuilder MIB;
      if (Val) {
        MIB = MIRBuilder.buildInstr(SPIRV::OpConstantComposite)
                  .addDef(SpvVecConst)
                  .addUse(getSPIRVTypeID(SpvType));
        const unsigned ElemCnt = SpvType->getOperand(2).getImm();
        for (unsigned i = 0; i < ElemCnt; ++i)
          MIB.addUse(SpvScalConst);
      } else {
        MIB = MIRBuilder.buildInstr(SPIRV::OpConstantNull)
                  .addDef(SpvVecConst)
                  .addUse(getSPIRVTypeID(SpvType));
      }
      const auto &Subtarget = CurMF->getSubtarget();
      constrainSelectedInstRegOperands(*MIB, *Subtarget.getInstrInfo(),
                                       *Subtarget.getRegisterInfo(),
                                       *Subtarget.getRegBankInfo());
    }
    return SpvVecConst;
  }
  return Res;
}

Register SPIRVGlobalRegistry::buildConstantSampler(
    Register ResReg, unsigned AddrMode, unsigned Param, unsigned FilerMode,
    MachineIRBuilder &MIRBuilder, SPIRVType *SpvType) {
  SPIRVType *SampTy;
  if (SpvType)
    SampTy = getOrCreateSPIRVType(getTypeForSPIRVType(SpvType), MIRBuilder);
  else
    SampTy = getOrCreateSPIRVTypeByName("opencl.sampler_t", MIRBuilder);

  auto Sampler =
      ResReg.isValid()
          ? ResReg
          : MIRBuilder.getMRI()->createVirtualRegister(&SPIRV::IDRegClass);
  auto Res = MIRBuilder.buildInstr(SPIRV::OpConstantSampler)
                 .addDef(Sampler)
                 .addUse(getSPIRVTypeID(SampTy))
                 .addImm(AddrMode)
                 .addImm(Param)
                 .addImm(FilerMode);
  constrainRegOperands(Res);
  assert(Res->getOperand(0).isReg());
  return Res->getOperand(0).getReg();
}

Register SPIRVGlobalRegistry::buildGlobalVariable(
    Register ResVReg, SPIRVType *BaseType, StringRef Name,
    const GlobalValue *GV, SPIRV::StorageClass::StorageClass Storage,
    const MachineInstr *Init, bool IsConst, bool HasLinkageTy,
    SPIRV::LinkageType::LinkageType LinkageType, MachineIRBuilder &MIRBuilder,
    bool IsInstSelector) {
  const GlobalVariable *GVar = nullptr;
  if (GV)
    GVar = cast<const GlobalVariable>(GV);
  else {
    // If GV is not passed explicitly, use the name to find or construct
    // the global variable.
    Module *M = MIRBuilder.getMF().getFunction().getParent();
    GVar = M->getGlobalVariable(Name);
    if (GVar == nullptr) {
      const Type *Ty = getTypeForSPIRVType(BaseType); // TODO: check type.
      GVar = new GlobalVariable(*M, const_cast<Type *>(Ty), false,
                                GlobalValue::ExternalLinkage, nullptr,
                                Twine(Name));
    }
    GV = GVar;
  }
  Register Reg = DT.find(GVar, &MIRBuilder.getMF());
  if (Reg.isValid()) {
    if (Reg != ResVReg)
      MIRBuilder.buildCopy(ResVReg, Reg);
    return ResVReg;
  }

  auto MIB = MIRBuilder.buildInstr(SPIRV::OpVariable)
                 .addDef(ResVReg)
                 .addUse(getSPIRVTypeID(BaseType))
                 .addImm(Storage);

  if (Init != 0) {
    MIB.addUse(Init->getOperand(0).getReg());
  }

  // ISel may introduce a new register on this step, so we need to add it to
  // DT and correct its type avoiding fails on the next stage.
  if (IsInstSelector) {
    const auto &Subtarget = CurMF->getSubtarget();
    constrainSelectedInstRegOperands(*MIB, *Subtarget.getInstrInfo(),
                                     *Subtarget.getRegisterInfo(),
                                     *Subtarget.getRegBankInfo());
  }
  Reg = MIB->getOperand(0).getReg();
  DT.add(GVar, &MIRBuilder.getMF(), Reg);

  // Set to Reg the same type as ResVReg has.
  auto MRI = MIRBuilder.getMRI();
  assert(MRI->getType(ResVReg).isPointer() && "Pointer type is expected");
  if (Reg != ResVReg) {
    LLT RegLLTy = LLT::pointer(MRI->getType(ResVReg).getAddressSpace(), 32);
    MRI->setType(Reg, RegLLTy);
    assignSPIRVTypeToVReg(BaseType, Reg, MIRBuilder.getMF());
  }

  // If it's a global variable with name, output OpName for it.
  if (GVar && GVar->hasName())
    buildOpName(Reg, GVar->getName(), MIRBuilder);

  // Output decorations for the GV.
  // TODO: maybe move to GenerateDecorations pass.
  if (IsConst)
    buildOpDecorate(Reg, MIRBuilder, SPIRV::Decoration::Constant, {});

  if (GVar && GVar->getAlign().valueOrOne().value() != 1) {
    unsigned Alignment = (unsigned)GVar->getAlign().valueOrOne().value();
    buildOpDecorate(Reg, MIRBuilder, SPIRV::Decoration::Alignment, {Alignment});
  }

  if (HasLinkageTy)
    buildOpDecorate(Reg, MIRBuilder, SPIRV::Decoration::LinkageAttributes,
                    {static_cast<uint32_t>(LinkageType)}, Name);

  SPIRV::BuiltIn::BuiltIn BuiltInId;
  if (getSpirvBuiltInIdByName(Name, BuiltInId))
    buildOpDecorate(Reg, MIRBuilder, SPIRV::Decoration::BuiltIn,
                    {static_cast<uint32_t>(BuiltInId)});

  return Reg;
}

SPIRVType *SPIRVGlobalRegistry::getOpTypeArray(uint32_t NumElems,
                                               SPIRVType *ElemType,
                                               MachineIRBuilder &MIRBuilder,
                                               bool EmitIR) {
  assert((ElemType->getOpcode() != SPIRV::OpTypeVoid) &&
         "Invalid array element type");
  Register NumElementsVReg =
      buildConstantInt(NumElems, MIRBuilder, nullptr, EmitIR);
  auto MIB = MIRBuilder.buildInstr(SPIRV::OpTypeArray)
                 .addDef(createTypeVReg(MIRBuilder))
                 .addUse(getSPIRVTypeID(ElemType))
                 .addUse(NumElementsVReg);
  return MIB;
}

SPIRVType *SPIRVGlobalRegistry::getOpTypeOpaque(const StructType *Ty,
                                                MachineIRBuilder &MIRBuilder) {
  assert(Ty->hasName());
  const StringRef Name = Ty->hasName() ? Ty->getName() : "";
  Register ResVReg = createTypeVReg(MIRBuilder);
  auto MIB = MIRBuilder.buildInstr(SPIRV::OpTypeOpaque).addDef(ResVReg);
  addStringImm(Name, MIB);
  buildOpName(ResVReg, Name, MIRBuilder);
  return MIB;
}

SPIRVType *SPIRVGlobalRegistry::getOpTypeStruct(const StructType *Ty,
                                                MachineIRBuilder &MIRBuilder,
                                                bool EmitIR) {
  SmallVector<Register, 4> FieldTypes;
  for (const auto &Elem : Ty->elements()) {
    SPIRVType *ElemTy = findSPIRVType(Elem, MIRBuilder);
    assert(ElemTy && ElemTy->getOpcode() != SPIRV::OpTypeVoid &&
           "Invalid struct element type");
    FieldTypes.push_back(getSPIRVTypeID(ElemTy));
  }
  Register ResVReg = createTypeVReg(MIRBuilder);
  auto MIB = MIRBuilder.buildInstr(SPIRV::OpTypeStruct).addDef(ResVReg);
  for (const auto &Ty : FieldTypes)
    MIB.addUse(Ty);
  if (Ty->hasName())
    buildOpName(ResVReg, Ty->getName(), MIRBuilder);
  if (Ty->isPacked())
    buildOpDecorate(ResVReg, MIRBuilder, SPIRV::Decoration::CPacked, {});
  return MIB;
}

static bool isOpenCLBuiltinType(const StructType *SType) {
  return SType->isOpaque() && SType->hasName() &&
         SType->getName().startswith("opencl.");
}

static bool isSPIRVBuiltinType(const StructType *SType) {
  return SType->isOpaque() && SType->hasName() &&
         SType->getName().startswith("spirv.");
}

static bool isSpecialType(const Type *Ty) {
  if (auto PType = dyn_cast<PointerType>(Ty)) {
    if (!PType->isOpaque())
      Ty = PType->getPointerElementType();
  }
  if (auto SType = dyn_cast<StructType>(Ty))
    return isOpenCLBuiltinType(SType) || isSPIRVBuiltinType(SType);
  return false;
}

SPIRVType *SPIRVGlobalRegistry::getOrCreateSpecialType(
    const Type *Ty, MachineIRBuilder &MIRBuilder, AQ::AccessQualifier AccQual) {
  // Some OpenCL and SPIRV builtins like image2d_t are passed in as
  // pointers, but should be treated as custom types like OpTypeImage.
  if (auto PType = dyn_cast<PointerType>(Ty)) {
    assert(!PType->isOpaque());
    Ty = PType->getPointerElementType();
  }
  auto SType = cast<StructType>(Ty);
  assert(isOpenCLBuiltinType(SType) || isSPIRVBuiltinType(SType));
  if (isOpenCLBuiltinType(SType))
    return handleOpenCLBuiltin(SType, MIRBuilder, AccQual);
  else
    return handleSPIRVBuiltin(SType, MIRBuilder, AccQual);
}

SPIRVType *
SPIRVGlobalRegistry::handleOpenCLBuiltin(const StructType *Ty,
                                         MachineIRBuilder &MIRBuilder,
                                         AQ::AccessQualifier AccQual) {
  assert(Ty->hasName());
  unsigned NumStartingVRegs = MIRBuilder.getMRI()->getNumVirtRegs();
  auto NewTy = getOrCreateOpenCLOpaqueType(Ty, MIRBuilder, AccQual);
  if (NumStartingVRegs < MIRBuilder.getMRI()->getNumVirtRegs())
    buildOpName(getSPIRVTypeID(NewTy), Ty->getName(), MIRBuilder);
  return NewTy;
}

SPIRVType *SPIRVGlobalRegistry::getOpTypePointer(SPIRV::StorageClass::StorageClass SC,
                                                 SPIRVType *ElemType,
                                                 MachineIRBuilder &MIRBuilder,
                                                 Register Reg) {
  if (!Reg.isValid())
    Reg = createTypeVReg(MIRBuilder);
  return MIRBuilder.buildInstr(SPIRV::OpTypePointer)
      .addDef(Reg)
      .addImm(SC)
      .addUse(getSPIRVTypeID(ElemType));
}

SPIRVType *
SPIRVGlobalRegistry::getOpTypeForwardPointer(SPIRV::StorageClass::StorageClass SC,
                                             MachineIRBuilder &MIRBuilder) {
  return MIRBuilder.buildInstr(SPIRV::OpTypeForwardPointer)
      .addUse(createTypeVReg(MIRBuilder))
      .addImm(SC);
}

SPIRVType *SPIRVGlobalRegistry::getOpTypeFunction(
    SPIRVType *RetType, const SmallVectorImpl<SPIRVType *> &ArgTypes,
    MachineIRBuilder &MIRBuilder) {
  auto MIB = MIRBuilder.buildInstr(SPIRV::OpTypeFunction)
                 .addDef(createTypeVReg(MIRBuilder))
                 .addUse(getSPIRVTypeID(RetType));
  for (const SPIRVType *ArgType : ArgTypes)
    MIB.addUse(getSPIRVTypeID(ArgType));
  return MIB;
}

SPIRVType *SPIRVGlobalRegistry::getOrCreateOpTypeFunctionWithArgs(
    const Type *Ty, SPIRVType *RetType,
    const SmallVectorImpl<SPIRVType *> &ArgTypes,
    MachineIRBuilder &MIRBuilder) {
  Register Reg = DT.find(Ty, &MIRBuilder.getMF());
  if (Reg.isValid())
    return getSPIRVTypeForVReg(Reg);
  SPIRVType *SpirvType = getOpTypeFunction(RetType, ArgTypes, MIRBuilder);
  return finishCreatingSPIRVType(Ty, SpirvType);
}

SPIRVType *SPIRVGlobalRegistry::findSPIRVType(const Type *Ty,
                                              MachineIRBuilder &MIRBuilder,
                                              AQ::AccessQualifier AccQual,
                                              bool EmitIR) {
  Register Reg = DT.find(Ty, &MIRBuilder.getMF());
  if (Reg.isValid())
    return getSPIRVTypeForVReg(Reg);
  if (ForwardPointerTypes.find(Ty) != ForwardPointerTypes.end())
    return ForwardPointerTypes[Ty];
  return restOfCreateSPIRVType(Ty, MIRBuilder, AccQual, EmitIR);
}

Register SPIRVGlobalRegistry::getSPIRVTypeID(const SPIRVType *SpirvType) const {
  assert(SpirvType && "Attempting to get type id for nullptr type.");
  if (SpirvType->getOpcode() == SPIRV::OpTypeForwardPointer)
    return SpirvType->uses().begin()->getReg();
  return SpirvType->defs().begin()->getReg();
}

SPIRVType *SPIRVGlobalRegistry::createSPIRVType(const Type *Ty,
                                                MachineIRBuilder &MIRBuilder,
                                                AQ::AccessQualifier AccQual,
                                                bool EmitIR) {
  if (isSpecialType(Ty))
    return getOrCreateSpecialType(Ty, MIRBuilder, AccQual);
  auto &TypeToSPIRVTypeMap = DT.getTypes()->getAllUses();
  auto t = TypeToSPIRVTypeMap.find(Ty);
  if (t != TypeToSPIRVTypeMap.end()) {
    auto tt = t->second.find(&MIRBuilder.getMF());
    if (tt != t->second.end())
      return getSPIRVTypeForVReg(tt->second);
  }

  if (auto IType = dyn_cast<IntegerType>(Ty)) {
    const unsigned Width = IType->getBitWidth();
    return Width == 1 ? getOpTypeBool(MIRBuilder)
                      : getOpTypeInt(Width, MIRBuilder, false);
  }
  if (Ty->isFloatingPointTy())
    return getOpTypeFloat(Ty->getPrimitiveSizeInBits(), MIRBuilder);
  if (Ty->isVoidTy())
    return getOpTypeVoid(MIRBuilder);
  if (Ty->isVectorTy()) {
    SPIRVType *El =
        findSPIRVType(cast<FixedVectorType>(Ty)->getElementType(), MIRBuilder);
    return getOpTypeVector(cast<FixedVectorType>(Ty)->getNumElements(), El,
                           MIRBuilder);
  }
  if (Ty->isArrayTy()) {
    SPIRVType *El = findSPIRVType(Ty->getArrayElementType(), MIRBuilder);
    return getOpTypeArray(Ty->getArrayNumElements(), El, MIRBuilder, EmitIR);
  }
  if (auto SType = dyn_cast<StructType>(Ty)) {
    if (SType->isOpaque())
      return getOpTypeOpaque(SType, MIRBuilder);
    return getOpTypeStruct(SType, MIRBuilder, EmitIR);
  }
  if (auto FType = dyn_cast<FunctionType>(Ty)) {
    SPIRVType *RetTy = findSPIRVType(FType->getReturnType(), MIRBuilder);
    SmallVector<SPIRVType *, 4> ParamTypes;
    for (const auto &t : FType->params()) {
      ParamTypes.push_back(findSPIRVType(t, MIRBuilder));
    }
    return getOpTypeFunction(RetTy, ParamTypes, MIRBuilder);
  }
  if (auto PType = dyn_cast<PointerType>(Ty)) {
    SPIRVType *SpvElementType;
    // At the moment, all opaque pointers correspond to i8 element type.
    // TODO: change the implementation once opaque pointers are supported
    // in the SPIR-V specification. Use getNonOpaquePointerElementType()
    // instead of getPointerElementType() once llvm is rebased to 15.
    if (PType->isOpaque())
      SpvElementType = getOrCreateSPIRVIntegerType(8, MIRBuilder);
    else
      SpvElementType = findSPIRVType(PType->getPointerElementType(), MIRBuilder,
                                     AQ::ReadWrite, EmitIR);
    auto SC = addressSpaceToStorageClass(PType->getAddressSpace());
    // Null pointer means we have a loop in type definitions, make and
    // return corresponding OpTypeForwardPointer.
    if (SpvElementType == nullptr) {
      if (ForwardPointerTypes.find(Ty) == ForwardPointerTypes.end())
        ForwardPointerTypes[PType] = getOpTypeForwardPointer(SC, MIRBuilder);
      return ForwardPointerTypes[PType];
    }
    Register Reg(0);
    // If we have forward pointer associated with this type, use its register
    // operand to create OpTypePointer.
    if (ForwardPointerTypes.find(PType) != ForwardPointerTypes.end())
      Reg = getSPIRVTypeID(ForwardPointerTypes[PType]);

    return getOpTypePointer(SC, SpvElementType, MIRBuilder, Reg);
  }
  llvm_unreachable("Unable to convert LLVM type to SPIRVType");
}

SPIRVType *SPIRVGlobalRegistry::restOfCreateSPIRVType(
    const Type *Ty, MachineIRBuilder &MIRBuilder,
    AQ::AccessQualifier AccessQual, bool EmitIR) {
  if (TypesInProcessing.count(Ty) && !Ty->isPointerTy())
    return nullptr;
  TypesInProcessing.insert(Ty);
  SPIRVType *SpirvType = createSPIRVType(Ty, MIRBuilder, AccessQual, EmitIR);
  TypesInProcessing.erase(Ty);
  VRegToTypeMap[&MIRBuilder.getMF()][getSPIRVTypeID(SpirvType)] = SpirvType;
  SPIRVToLLVMType[SpirvType] = Ty;
  Register Reg = DT.find(Ty, &MIRBuilder.getMF());
  // Do not add OpTypeForwardPointer to DT, a corresponding normal pointer type
  // will be added later. For special types it is already added to DT.
  if (SpirvType->getOpcode() != SPIRV::OpTypeForwardPointer && !Reg.isValid() &&
      !isSpecialType(Ty))
    DT.add(Ty, &MIRBuilder.getMF(), getSPIRVTypeID(SpirvType));

  return SpirvType;
}

SPIRVType *SPIRVGlobalRegistry::getSPIRVTypeForVReg(Register VReg) const {
  auto t = VRegToTypeMap.find(CurMF);
  if (t != VRegToTypeMap.end()) {
    auto tt = t->second.find(VReg);
    if (tt != t->second.end())
      return tt->second;
  }
  return nullptr;
}

SPIRVType *SPIRVGlobalRegistry::getOrCreateSPIRVType(
    const Type *Ty, MachineIRBuilder &MIRBuilder,
    AQ::AccessQualifier AccessQual, bool EmitIR) {
  Register Reg = DT.find(Ty, &MIRBuilder.getMF());
  if (Reg.isValid() && !isSpecialType(Ty))
    return getSPIRVTypeForVReg(Reg);
  TypesInProcessing.clear();
  SPIRVType *STy = restOfCreateSPIRVType(Ty, MIRBuilder, AccessQual, EmitIR);
  // Create normal pointer types for the corresponding OpTypeForwardPointers.
  for (auto &CU : ForwardPointerTypes) {
    const Type *Ty2 = CU.first;
    SPIRVType *STy2 = CU.second;
    if ((Reg = DT.find(Ty2, &MIRBuilder.getMF())).isValid())
      STy2 = getSPIRVTypeForVReg(Reg);
    else
      STy2 = restOfCreateSPIRVType(Ty2, MIRBuilder, AccessQual, EmitIR);
    if (Ty == Ty2)
      STy = STy2;
  }
  ForwardPointerTypes.clear();
  return STy;
}

bool SPIRVGlobalRegistry::isScalarOfType(Register VReg,
                                         unsigned TypeOpcode) const {
  SPIRVType *Type = getSPIRVTypeForVReg(VReg);
  assert(Type && "isScalarOfType VReg has no type assigned");
  return Type->getOpcode() == TypeOpcode;
}

bool SPIRVGlobalRegistry::isScalarOrVectorOfType(Register VReg,
                                                 unsigned TypeOpcode) const {
  SPIRVType *Type = getSPIRVTypeForVReg(VReg);
  assert(Type && "isScalarOrVectorOfType VReg has no type assigned");
  if (Type->getOpcode() == TypeOpcode)
    return true;
  if (Type->getOpcode() == SPIRV::OpTypeVector) {
    Register ScalarTypeVReg = Type->getOperand(1).getReg();
    SPIRVType *ScalarType = getSPIRVTypeForVReg(ScalarTypeVReg);
    return ScalarType->getOpcode() == TypeOpcode;
  }
  return false;
}

unsigned
SPIRVGlobalRegistry::getScalarOrVectorBitWidth(const SPIRVType *Type) const {
  assert(Type && "Invalid Type pointer");
  if (Type->getOpcode() == SPIRV::OpTypeVector) {
    auto EleTypeReg = Type->getOperand(1).getReg();
    Type = getSPIRVTypeForVReg(EleTypeReg);
  }
  if (Type->getOpcode() == SPIRV::OpTypeInt ||
      Type->getOpcode() == SPIRV::OpTypeFloat)
    return Type->getOperand(1).getImm();
  if (Type->getOpcode() == SPIRV::OpTypeBool)
    return 1;
  llvm_unreachable("Attempting to get bit width of non-integer/float type.");
}

bool SPIRVGlobalRegistry::isScalarOrVectorSigned(const SPIRVType *Type) const {
  assert(Type && "Invalid Type pointer");
  if (Type->getOpcode() == SPIRV::OpTypeVector) {
    auto EleTypeReg = Type->getOperand(1).getReg();
    Type = getSPIRVTypeForVReg(EleTypeReg);
  }
  if (Type->getOpcode() == SPIRV::OpTypeInt)
    return Type->getOperand(2).getImm() != 0;
  llvm_unreachable("Attempting to get sign of non-integer type.");
}

SPIRV::StorageClass::StorageClass
SPIRVGlobalRegistry::getPointerStorageClass(Register VReg) const {
  SPIRVType *Type = getSPIRVTypeForVReg(VReg);
  assert(Type && Type->getOpcode() == SPIRV::OpTypePointer &&
         Type->getOperand(1).isImm() && "Pointer type is expected");
  return static_cast<SPIRV::StorageClass::StorageClass>(Type->getOperand(1).getImm());
}

SPIRVType *SPIRVGlobalRegistry::getOrCreateOpTypeImage(
    MachineIRBuilder &MIRBuilder, SPIRVType *SampledType, SPIRV::Dim::Dim Dim,
    uint32_t Depth, uint32_t Arrayed, uint32_t Multisampled, uint32_t Sampled,
    SPIRV::ImageFormat::ImageFormat ImageFormat, AQ::AccessQualifier AccessQual) {
  SPIRV::ImageTypeDescriptor TD(SPIRVToLLVMType.lookup(SampledType), Dim, Depth,
                                Arrayed, Multisampled, Sampled, ImageFormat,
                                AccessQual);
  if (auto *Res = checkSpecialInstr(TD, MIRBuilder))
    return Res;
  Register ResVReg = createTypeVReg(MIRBuilder);
  auto MIB = MIRBuilder.buildInstr(SPIRV::OpTypeImage)
                 .addDef(ResVReg)
                 .addUse(getSPIRVTypeID(SampledType))
                 .addImm(Dim)
                 .addImm(Depth)   // Depth (whether or not it is a Depth image)
                 .addImm(Arrayed) // Arrayed
                 .addImm(Multisampled) // Multisampled (0 = only single-sample)
                 .addImm(Sampled)      // Sampled (0 = usage known at runtime)
                 .addImm(ImageFormat)
                 .addImm(AccessQual);
  DT.add(TD, &MIRBuilder.getMF(), ResVReg);
  return MIB;
}

SPIRVType *
SPIRVGlobalRegistry::getOrCreateOpTypeSampler(MachineIRBuilder &MIRBuilder) {
  SPIRV::SamplerTypeDescriptor TD;
  if (auto *Res = checkSpecialInstr(TD, MIRBuilder))
    return Res;
  Register ResVReg = createTypeVReg(MIRBuilder);
  auto MIB = MIRBuilder.buildInstr(SPIRV::OpTypeSampler).addDef(ResVReg);
  constrainRegOperands(MIB);
  DT.add(TD, &MIRBuilder.getMF(), ResVReg);
  return MIB;
}

SPIRVType *
SPIRVGlobalRegistry::getOrCreateOpTypePipe(MachineIRBuilder &MIRBuilder,
                                           AQ::AccessQualifier AccessQual) {
  SPIRV::PipeTypeDescriptor TD(AccessQual);
  if (auto *Res = checkSpecialInstr(TD, MIRBuilder))
    return Res;
  Register ResVReg = createTypeVReg(MIRBuilder);
  auto MIB = MIRBuilder.buildInstr(SPIRV::OpTypePipe)
                 .addDef(ResVReg)
                 .addImm(AccessQual);
  constrainRegOperands(MIB);
  DT.add(TD, &MIRBuilder.getMF(), ResVReg);
  return MIB;
}

SPIRVType *SPIRVGlobalRegistry::getOrCreateOpTypeSampledImage(
    SPIRVType *ImageType, MachineIRBuilder &MIRBuilder) {
  SPIRV::SampledImageTypeDescriptor TD(
      SPIRVToLLVMType.lookup(MIRBuilder.getMF().getRegInfo().getVRegDef(
          ImageType->getOperand(1).getReg())),
      ImageType);
  if (auto *Res = checkSpecialInstr(TD, MIRBuilder))
    return Res;
  Register ResVReg = createTypeVReg(MIRBuilder);
  auto MIB = MIRBuilder.buildInstr(SPIRV::OpTypeSampledImage)
                 .addDef(ResVReg)
                 .addUse(getSPIRVTypeID(ImageType));
  constrainRegOperands(MIB);
  DT.add(TD, &MIRBuilder.getMF(), ResVReg);

  return MIB;
}

SPIRVType *SPIRVGlobalRegistry::getOpTypeByOpcode(const Type *Ty,
                                                  MachineIRBuilder &MIRBuilder,
                                                  unsigned Opcode) {
  Register ResVReg = DT.find(Ty, &MIRBuilder.getMF());
  if (ResVReg.isValid())
    return MIRBuilder.getMF().getRegInfo().getUniqueVRegDef(ResVReg);
  ResVReg = createTypeVReg(MIRBuilder);
  auto MIB = MIRBuilder.buildInstr(Opcode).addDef(ResVReg);
  constrainRegOperands(MIB);
  DT.add(Ty, &MIRBuilder.getMF(), ResVReg);
  return MIB;
}

const MachineInstr *
SPIRVGlobalRegistry::checkSpecialInstr(const SPIRV::SpecialTypeDescriptor &TD,
                                       MachineIRBuilder &MIRBuilder) {
  Register Reg = DT.find(TD, &MIRBuilder.getMF());
  if (Reg.isValid())
    return MIRBuilder.getMF().getRegInfo().getUniqueVRegDef(Reg);
  return nullptr;
}

namespace {
struct DemangledType {
  StringRef Name;
  uint32_t Opcode;
};

#define GET_DemangledTypes_DECL
#define GET_DemangledTypes_IMPL

struct ImageType {
  StringRef Name;
  ::AccessQualifier::AccessQualifier Qualifier;
  ::Dim::Dim Dimensionality;
  bool Arrayed;
  bool Depth;
};

using namespace AccessQualifier;
using namespace Dim;
#define GET_ImageTypes_DECL
#define GET_ImageTypes_IMPL

struct PipeType {
  StringRef Name;
  ::AccessQualifier::AccessQualifier Qualifier;
};

#define GET_PipeTypes_DECL
#define GET_PipeTypes_IMPL
#include "SPIRVGenTables.inc"
} // end anonymous namespace

SPIRVType *SPIRVGlobalRegistry::getOrCreateOpenCLOpaqueType(
    const StructType *Ty, MachineIRBuilder &MIRBuilder,
    AQ::AccessQualifier AccessQual) {
  const StringRef Name = Ty->getName();
<<<<<<< HEAD
  assert(Name.startswith("opencl.") && "CL types should start with 'opencl.'");
  auto TypeName = Name.substr(strlen("opencl."));

  if (TypeName.startswith("image")) {
    AQ::AccessQualifier NewAQ = AQ::ReadOnly;
    if (TypeName.endswith("_ro_t"))
      NewAQ = AQ::ReadOnly;
    else if (TypeName.endswith("_wo_t") || AccessQual == AQ::WriteOnly)
      NewAQ = AQ::WriteOnly;
    else if (TypeName.endswith("_rw_t"))
      NewAQ = AQ::ReadWrite;
    char DimC = TypeName[strlen("image")];
    if (DimC >= '1' && DimC <= '3') {
      auto Dim = DimC == '1'   ? SPIRV::Dim::DIM_1D
                 : DimC == '2' ? SPIRV::Dim::DIM_2D
                               : SPIRV::Dim::DIM_3D;
      unsigned Arrayed = 0;
      unsigned Depth = 0;
      if (TypeName.contains("buffer"))
        Dim = SPIRV::Dim::DIM_Buffer;
      if (TypeName.contains("array"))
        Arrayed = 1;
      if (TypeName.contains("depth"))
        Depth = 1;
      auto *VoidTy = getOrCreateSPIRVType(
          Type::getVoidTy(MIRBuilder.getMF().getFunction().getContext()),
          MIRBuilder);
      return getOrCreateOpTypeImage(MIRBuilder, VoidTy, Dim, Depth, Arrayed, 0,
                                    0, SPIRV::ImageFormat::Unknown, NewAQ);
    }
  } else if (TypeName.startswith("clk_event_t")) {
    return getOpTypeByOpcode(Ty, MIRBuilder, SPIRV::OpTypeDeviceEvent);
  } else if (TypeName.startswith("sampler_t")) {
=======
  assert(Name.startswith("opencl.") &&
         "OpenCL types must start with 'opencl.' prefix");

  // Lookup the demangled OpenCL type in the TableGen records.
  const DemangledType *Builtin = lookupType(Name);

  if (!Builtin)
    report_fatal_error("Missing record for OpenCL type: " + Name);

  switch (Builtin->Opcode) {
  case OpTypeImage: {
    // Lookup lowering details in ImageType TableGen records.
    const ImageType *Record = lookupImageType(Name);
    SPIRVType *VoidType = getOrCreateSPIRVType(
        Type::getVoidTy(MIRBuilder.getMF().getFunction().getContext()),
        MIRBuilder);
    return getOrCreateOpTypeImage(
        MIRBuilder, VoidType, Record->Dimensionality, Record->Depth,
        Record->Arrayed, 0, 0, ImageFormat::Unknown,
        AccessQual == AQ::WriteOnly ? AQ::WriteOnly : Record->Qualifier);
  } break;
  case OpTypePipe: {
    // Lookup lowering details in PipeType TableGen records.
    const PipeType *Record = lookupPipeType(Name);
    return getOrCreateOpTypePipe(MIRBuilder, Record->Qualifier);
  } break;
  case OpTypeSampler: {
>>>>>>> 18664679
    return getOrCreateOpTypeSampler(MIRBuilder);
  } break;
  default: {
    return getOpTypeByOpcode(Ty, MIRBuilder, Builtin->Opcode);
  } break;
  }
}

SPIRVType *
SPIRVGlobalRegistry::getOrCreateSPIRVTypeByName(StringRef TypeStr,
                                                MachineIRBuilder &MIRBuilder) {
  unsigned VecElts = 0;
  auto &Ctx = MIRBuilder.getMF().getFunction().getContext();

  // Parse type name in either "typeN" or "type vector[N]" format, where
  // N is the number of elements of the vector.
  Type *Type;
  if (TypeStr.startswith("void")) {
    Type = Type::getVoidTy(Ctx);
    TypeStr = TypeStr.substr(strlen("void"));
  } else if (TypeStr.startswith("int") || TypeStr.startswith("uint")) {
    Type = Type::getInt32Ty(Ctx);
    TypeStr = TypeStr.startswith("int") ? TypeStr.substr(strlen("int"))
                                        : TypeStr.substr(strlen("uint"));
  } else if (TypeStr.startswith("float")) {
    Type = Type::getFloatTy(Ctx);
    TypeStr = TypeStr.substr(strlen("float"));
  } else if (TypeStr.startswith("half")) {
    Type = Type::getHalfTy(Ctx);
    TypeStr = TypeStr.substr(strlen("half"));
  } else if (TypeStr.startswith("opencl.sampler_t")) {
    Type = StructType::create(Ctx, "opencl.sampler_t");
  } else
    llvm_unreachable("Unable to recognize SPIRV type name.");
  if (TypeStr.startswith(" vector[")) {
    TypeStr = TypeStr.substr(strlen(" vector["));
    TypeStr = TypeStr.substr(0, TypeStr.find(']'));
  }
  TypeStr.getAsInteger(10, VecElts);
  auto SpirvTy = getOrCreateSPIRVType(Type, MIRBuilder);
  if (VecElts > 0)
    SpirvTy = getOrCreateSPIRVVectorType(SpirvTy, VecElts, MIRBuilder);
  return SpirvTy;
}

SPIRVType *
SPIRVGlobalRegistry::handleSPIRVBuiltin(const StructType *Ty,
                                        MachineIRBuilder &MIRBuilder,
                                        AQ::AccessQualifier AccQual) {
  assert(Ty->hasName());
  unsigned NumStartingVRegs = MIRBuilder.getMRI()->getNumVirtRegs();
  auto NewTy = getOrCreateSPIRVOpaqueType(Ty, MIRBuilder, AccQual);
  if (NumStartingVRegs < MIRBuilder.getMRI()->getNumVirtRegs())
    buildOpName(getSPIRVTypeID(NewTy), Ty->getName(), MIRBuilder);
  return NewTy;
}

SPIRVType *SPIRVGlobalRegistry::getOrCreateSPIRVOpaqueType(
    const StructType *Ty, MachineIRBuilder &MIRBuilder,
    AQ::AccessQualifier AccessQual) {
  const StringRef Name = Ty->getName();
  assert(Name.startswith("spirv.") && "CL types should start with 'spirv.'");
  auto TypeName = Name.substr(strlen("spirv."));

  if (TypeName.startswith("Image.")) {
    // Parse SPIRV ImageType which has following format in LLVM:
    // Image._Type_Dim_Depth_Arrayed_MS_Sampled_ImageFormat_AccessQualifier
    // e.g. %spirv.Image._void_1_0_0_0_0_0_0.
    auto TypeLiteralStr = TypeName.substr(strlen("Image."));
    SmallVector<StringRef> TypeLiterals;
    SplitString(TypeLiteralStr, TypeLiterals, "_");
    assert(TypeLiterals.size() == 8 &&
           "Wrong number of literals in Image type");
    auto *SpirvType = getOrCreateSPIRVTypeByName(TypeLiterals[0], MIRBuilder);

    unsigned Ddim = 0, Depth = 0, Arrayed = 0, MS = 0, Sampled = 0;
    unsigned ImageFormat = 0, AccQual = 0;
    if (TypeLiterals[1].getAsInteger(10, Ddim) ||
        TypeLiterals[2].getAsInteger(10, Depth) ||
        TypeLiterals[3].getAsInteger(10, Arrayed) ||
        TypeLiterals[4].getAsInteger(10, MS) ||
        TypeLiterals[5].getAsInteger(10, Sampled) ||
        TypeLiterals[6].getAsInteger(10, ImageFormat) ||
        TypeLiterals[7].getAsInteger(10, AccQual))
      llvm_unreachable("Unable to recognize Image type literals");
    return getOrCreateOpTypeImage(
<<<<<<< HEAD
        MIRBuilder, SpirvType, SPIRV::Dim::Dim(Ddim), Depth, Arrayed, MS, Sampled,
        SPIRV::ImageFormat::ImageFormat(ImageFormat), AQ::AccessQualifier(AccQual));
=======
        MIRBuilder, SpirvType, ::Dim::Dim(Ddim), Depth, Arrayed, MS, Sampled,
        ImageFormat::ImageFormat(ImageFormat), AQ::AccessQualifier(AccQual));
>>>>>>> 18664679
  } else if (TypeName.startswith("SampledImage.")) {
    // Find corresponding Image type.
    auto Literals = TypeName.substr(strlen("SampledImage."));
    auto &Ctx = MIRBuilder.getMF().getFunction().getContext();
    Type *ImgTy =
        StructType::getTypeByName(Ctx, "spirv.Image." + Literals.str());
    SPIRVType *SpirvImageType = getOrCreateSPIRVType(ImgTy, MIRBuilder);
    return getOrCreateOpTypeSampledImage(SpirvImageType, MIRBuilder);
  } else if (TypeName.startswith("DeviceEvent"))
    return getOpTypeByOpcode(Ty, MIRBuilder, SPIRV::OpTypeDeviceEvent);
  else if (TypeName.startswith("Sampler"))
    return getOrCreateOpTypeSampler(MIRBuilder);
  else if (TypeName.startswith("Event"))
    return getOpTypeByOpcode(Ty, MIRBuilder, SPIRV::OpTypeEvent);
  else if (TypeName.startswith("Queue"))
    return getOpTypeByOpcode(Ty, MIRBuilder, SPIRV::OpTypeQueue);
  else if (TypeName.startswith("Pipe.")) {
    if (TypeName.endswith("_0"))
      AccessQual = AQ::ReadOnly;
    else if (TypeName.endswith("_1"))
      AccessQual = AQ::WriteOnly;
    else if (TypeName.endswith("_2"))
      AccessQual = AQ::ReadWrite;
    return getOrCreateOpTypePipe(MIRBuilder, AccessQual);
  } else if (TypeName.startswith("PipeStorage"))
    return getOpTypeByOpcode(Ty, MIRBuilder, SPIRV::OpTypePipeStorage);
  else if (TypeName.startswith("ReserveId"))
    return getOpTypeByOpcode(Ty, MIRBuilder, SPIRV::OpTypeReserveId);

  report_fatal_error("Cannot generate SPIRV built-in type: " + Name);
}

SPIRVType *
SPIRVGlobalRegistry::getOrCreateSPIRVIntegerType(unsigned BitWidth,
                                                 MachineIRBuilder &MIRBuilder) {
  return getOrCreateSPIRVType(
      IntegerType::get(MIRBuilder.getMF().getFunction().getContext(), BitWidth),
      MIRBuilder);
}

SPIRVType *SPIRVGlobalRegistry::finishCreatingSPIRVType(const Type *LLVMTy,
                                                        SPIRVType *SpirvType) {
  VRegToTypeMap[CurMF][getSPIRVTypeID(SpirvType)] = SpirvType;
  SPIRVToLLVMType[SpirvType] = LLVMTy;
  DT.add(LLVMTy, CurMF, getSPIRVTypeID(SpirvType));
  return SpirvType;
}

SPIRVType *SPIRVGlobalRegistry::getOrCreateSPIRVIntegerType(
    unsigned BitWidth, MachineInstr &I, const SPIRVInstrInfo &TII) {
  Type *LLVMTy = IntegerType::get(CurMF->getFunction().getContext(), BitWidth);
  Register Reg = DT.find(LLVMTy, CurMF);
  if (Reg.isValid())
    return getSPIRVTypeForVReg(Reg);
  MachineBasicBlock &BB = *I.getParent();
  auto MIB = BuildMI(BB, I, I.getDebugLoc(), TII.get(SPIRV::OpTypeInt))
                 .addDef(createTypeVReg(CurMF->getRegInfo()))
                 .addImm(BitWidth)
                 .addImm(0);
  return finishCreatingSPIRVType(LLVMTy, MIB);
}

SPIRVType *
SPIRVGlobalRegistry::getOrCreateSPIRVBoolType(MachineIRBuilder &MIRBuilder) {
  return getOrCreateSPIRVType(
      IntegerType::get(MIRBuilder.getMF().getFunction().getContext(), 1),
      MIRBuilder);
}

SPIRVType *
SPIRVGlobalRegistry::getOrCreateSPIRVBoolType(MachineInstr &I,
                                              const SPIRVInstrInfo &TII) {
  Type *LLVMTy = IntegerType::get(CurMF->getFunction().getContext(), 1);
  Register Reg = DT.find(LLVMTy, CurMF);
  if (Reg.isValid())
    return getSPIRVTypeForVReg(Reg);
  MachineBasicBlock &BB = *I.getParent();
  auto MIB = BuildMI(BB, I, I.getDebugLoc(), TII.get(SPIRV::OpTypeBool))
                 .addDef(createTypeVReg(CurMF->getRegInfo()));
  return finishCreatingSPIRVType(LLVMTy, MIB);
}

SPIRVType *SPIRVGlobalRegistry::getOrCreateSPIRVVectorType(
    SPIRVType *BaseType, unsigned NumElements, MachineIRBuilder &MIRBuilder) {
  return getOrCreateSPIRVType(
      FixedVectorType::get(const_cast<Type *>(getTypeForSPIRVType(BaseType)),
                           NumElements),
      MIRBuilder);
}

SPIRVType *SPIRVGlobalRegistry::getOrCreateSPIRVVectorType(
    SPIRVType *BaseType, unsigned NumElements, MachineInstr &I,
    const SPIRVInstrInfo &TII) {
  Type *LLVMTy = FixedVectorType::get(
      const_cast<Type *>(getTypeForSPIRVType(BaseType)), NumElements);
  Register Reg = DT.find(LLVMTy, CurMF);
  if (Reg.isValid())
    return getSPIRVTypeForVReg(Reg);
  MachineBasicBlock &BB = *I.getParent();
  auto MIB = BuildMI(BB, I, I.getDebugLoc(), TII.get(SPIRV::OpTypeVector))
                 .addDef(createTypeVReg(CurMF->getRegInfo()))
                 .addUse(getSPIRVTypeID(BaseType))
                 .addImm(NumElements);
  return finishCreatingSPIRVType(LLVMTy, MIB);
}

SPIRVType *SPIRVGlobalRegistry::getOrCreateSPIRVPointerType(
    SPIRVType *BaseType, MachineIRBuilder &MIRBuilder,
    SPIRV::StorageClass::StorageClass SClass) {
  return getOrCreateSPIRVType(
      PointerType::get(const_cast<Type *>(getTypeForSPIRVType(BaseType)),
                       storageClassToAddressSpace(SClass)),
      MIRBuilder);
}

SPIRVType *SPIRVGlobalRegistry::getOrCreateSPIRVPointerType(
    SPIRVType *BaseType, MachineInstr &I, const SPIRVInstrInfo &TII,
    SPIRV::StorageClass::StorageClass SC) {
  Type *LLVMTy =
      PointerType::get(const_cast<Type *>(getTypeForSPIRVType(BaseType)),
                       storageClassToAddressSpace(SC));
  Register Reg = DT.find(LLVMTy, CurMF);
  if (Reg.isValid())
    return getSPIRVTypeForVReg(Reg);
  MachineBasicBlock &BB = *I.getParent();
  auto MIB = BuildMI(BB, I, I.getDebugLoc(), TII.get(SPIRV::OpTypePointer))
                 .addDef(createTypeVReg(CurMF->getRegInfo()))
                 .addImm(static_cast<uint32_t>(SC))
                 .addUse(getSPIRVTypeID(BaseType));
  return finishCreatingSPIRVType(LLVMTy, MIB);
}

Register SPIRVGlobalRegistry::getOrCreateUndef(MachineInstr &I,
                                               SPIRVType *SpvType,
                                               const SPIRVInstrInfo &TII) {
  assert(SpvType);
  const Type *LLVMTy = getTypeForSPIRVType(SpvType);
  assert(LLVMTy);
  // Find a constant in DT or build a new one.
  UndefValue *UV = UndefValue::get(const_cast<Type *>(LLVMTy));
  Register Res = DT.find(UV, CurMF);
  if (Res.isValid())
    return Res;
  LLT LLTy = LLT::scalar(32);
  Res = CurMF->getRegInfo().createGenericVirtualRegister(LLTy);
  assignSPIRVTypeToVReg(SpvType, Res, *CurMF);
  DT.add(UV, CurMF, Res);

  MachineInstrBuilder MIB;
  MIB = BuildMI(*I.getParent(), I, I.getDebugLoc(), TII.get(SPIRV::OpUndef))
            .addDef(Res)
            .addUse(getSPIRVTypeID(SpvType));
  const auto &ST = CurMF->getSubtarget();
  constrainSelectedInstRegOperands(*MIB, *ST.getInstrInfo(),
                                   *ST.getRegisterInfo(), *ST.getRegBankInfo());
  return Res;
}<|MERGE_RESOLUTION|>--- conflicted
+++ resolved
@@ -925,41 +925,6 @@
     const StructType *Ty, MachineIRBuilder &MIRBuilder,
     AQ::AccessQualifier AccessQual) {
   const StringRef Name = Ty->getName();
-<<<<<<< HEAD
-  assert(Name.startswith("opencl.") && "CL types should start with 'opencl.'");
-  auto TypeName = Name.substr(strlen("opencl."));
-
-  if (TypeName.startswith("image")) {
-    AQ::AccessQualifier NewAQ = AQ::ReadOnly;
-    if (TypeName.endswith("_ro_t"))
-      NewAQ = AQ::ReadOnly;
-    else if (TypeName.endswith("_wo_t") || AccessQual == AQ::WriteOnly)
-      NewAQ = AQ::WriteOnly;
-    else if (TypeName.endswith("_rw_t"))
-      NewAQ = AQ::ReadWrite;
-    char DimC = TypeName[strlen("image")];
-    if (DimC >= '1' && DimC <= '3') {
-      auto Dim = DimC == '1'   ? SPIRV::Dim::DIM_1D
-                 : DimC == '2' ? SPIRV::Dim::DIM_2D
-                               : SPIRV::Dim::DIM_3D;
-      unsigned Arrayed = 0;
-      unsigned Depth = 0;
-      if (TypeName.contains("buffer"))
-        Dim = SPIRV::Dim::DIM_Buffer;
-      if (TypeName.contains("array"))
-        Arrayed = 1;
-      if (TypeName.contains("depth"))
-        Depth = 1;
-      auto *VoidTy = getOrCreateSPIRVType(
-          Type::getVoidTy(MIRBuilder.getMF().getFunction().getContext()),
-          MIRBuilder);
-      return getOrCreateOpTypeImage(MIRBuilder, VoidTy, Dim, Depth, Arrayed, 0,
-                                    0, SPIRV::ImageFormat::Unknown, NewAQ);
-    }
-  } else if (TypeName.startswith("clk_event_t")) {
-    return getOpTypeByOpcode(Ty, MIRBuilder, SPIRV::OpTypeDeviceEvent);
-  } else if (TypeName.startswith("sampler_t")) {
-=======
   assert(Name.startswith("opencl.") &&
          "OpenCL types must start with 'opencl.' prefix");
 
@@ -970,7 +935,7 @@
     report_fatal_error("Missing record for OpenCL type: " + Name);
 
   switch (Builtin->Opcode) {
-  case OpTypeImage: {
+  case SPIRV::OpTypeImage: {
     // Lookup lowering details in ImageType TableGen records.
     const ImageType *Record = lookupImageType(Name);
     SPIRVType *VoidType = getOrCreateSPIRVType(
@@ -981,13 +946,12 @@
         Record->Arrayed, 0, 0, ImageFormat::Unknown,
         AccessQual == AQ::WriteOnly ? AQ::WriteOnly : Record->Qualifier);
   } break;
-  case OpTypePipe: {
+  case SPIRV::OpTypePipe: {
     // Lookup lowering details in PipeType TableGen records.
     const PipeType *Record = lookupPipeType(Name);
     return getOrCreateOpTypePipe(MIRBuilder, Record->Qualifier);
   } break;
-  case OpTypeSampler: {
->>>>>>> 18664679
+  case SPIRV::OpTypeSampler: {
     return getOrCreateOpTypeSampler(MIRBuilder);
   } break;
   default: {
@@ -1074,13 +1038,8 @@
         TypeLiterals[7].getAsInteger(10, AccQual))
       llvm_unreachable("Unable to recognize Image type literals");
     return getOrCreateOpTypeImage(
-<<<<<<< HEAD
         MIRBuilder, SpirvType, SPIRV::Dim::Dim(Ddim), Depth, Arrayed, MS, Sampled,
         SPIRV::ImageFormat::ImageFormat(ImageFormat), AQ::AccessQualifier(AccQual));
-=======
-        MIRBuilder, SpirvType, ::Dim::Dim(Ddim), Depth, Arrayed, MS, Sampled,
-        ImageFormat::ImageFormat(ImageFormat), AQ::AccessQualifier(AccQual));
->>>>>>> 18664679
   } else if (TypeName.startswith("SampledImage.")) {
     // Find corresponding Image type.
     auto Literals = TypeName.substr(strlen("SampledImage."));
